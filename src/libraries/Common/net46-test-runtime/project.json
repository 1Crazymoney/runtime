--- conflicted
+++ resolved
@@ -1,12 +1,7 @@
 {
   "dependencies": {
-<<<<<<< HEAD
-    "System.IO.Compression": "4.3.0-beta-24512-01",
-    "System.Runtime.InteropServices.RuntimeInformation": "4.3.0-beta-24512-01",
-=======
     "System.IO.Compression": "4.3.0-beta-devapi-24512-01",
     "System.Runtime.InteropServices.RuntimeInformation": "4.3.0-beta-devapi-24512-01",
->>>>>>> dc76e699
     "coveralls.io": "1.4",
     "OpenCover": "4.6.519",
     "ReportGenerator": "2.4.3",
